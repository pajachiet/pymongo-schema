# coding: utf8
"""
This module intends to transform a json (schema, mapping, ...) and write it in different file types.

Entry point is write_output_dict.

It relies on a class system that defines how to open and write into the different file types.

The base class is BaseOutput, it defines the mechanism.
abstract property : output_format
abstract method: write_data
Those must be overridden in the final subclasses.
The opener method should be overridden as well if open method is not enough
(to manage non ascii for example).

It is inherited by two base classes, that represent two groups of outputs:
HierarchicalOutput for nested formats (yaml and json)
<<<<<<< HEAD
ListOutput for table like formats (tsv, md, html - since this format displays a table, xlsx).
They intend to setup prepare data as this is common to each group of output.
=======
ListOutput for table like formats (txt, csv, md, html - since this format displays a table, xlsx).
They intend to preprocess data as this is common to each group of output.
They use OutputPreProcessing class to deal with this preprocessing.
This class is a factory that will allow to use the right preprocessing methods
depending on the category treated (schema, mapping, ...).
>>>>>>> d32b3db8
ListOutput defines a default_columns class attribute that can be overridden as well.

Then those base classes are used (inherited from) to define each format:
JsonOutput, YamlOutput, TsvOutput, HtmlOutput, MdOutput, XlsxOutput
"""
import abc
import codecs
import json
import logging
import os
import re
import sys
from contextlib import contextmanager
from functools import partial

import yaml
import jinja2
from future.moves.collections import OrderedDict
from past.builtins import basestring
import pandas as pd
from openpyxl import load_workbook

logger = logging.getLogger(__name__)


class BaseOutput(object):
    """
    Abstract base class. Defines the mechanism allowing to write data into various file formats.

    The principle is to be able to define how to open the file and how to write into it
    using the same interface no matter what format is asked.

    Abstract methods to override:
    property output_format (can be class attribute): string representing the format expected
<<<<<<< HEAD
        ('json', 'yaml', 'tsv', 'html', 'md, 'xlsx', ... it should match file extension)
    write_output_data: define how to write into the object given by the open method
=======
        ('json', 'yaml', 'txt', 'csv', 'html', 'md, 'xlsx', ... it should match file extension)
    write_data: define how to write into the object given by the open method
>>>>>>> d32b3db8

    Public methods that can be overridden to specialize the output:
    opener
    closer

    Other public method (should not be overridden):
    open: context manager that yields the file ready to be written into by write_data.
        It uses private methods opener and closer to define how to open and close the file
    """
    __metaclass__ = abc.ABCMeta

    @property
    @abc.abstractmethod
    def output_format(self):
        """Expected string matching the extension of the file format."""
        pass

    @contextmanager
    def open(self, filename):
        """Yields a file descriptor as expected in self.write_data"""
        if not filename:  # output is stdout, opener and closer must be adapted
            self.opener = self._stdout_opener
            self.closer = self._stdout_closer
        else:
            if not filename.endswith('.' + self.output_format):  # Add extension
                filename += '.' + self.output_format
        file_descr = self.opener()(filename)
        try:
            yield file_descr
        finally:
            self.closer(file_descr)

    def opener(self):
        """Return the function used to open the file (only filename will be passed as argument)."""
        return partial(open, mode='w')

    def _stdout_opener(self):
        """Mock opener if output is stdout"""
        return lambda x: sys.stdout

    def closer(self, file_descr):
        """Actions to perform to close the file."""
        try:
            file_descr.close()
        except AttributeError:
            pass

    def _stdout_closer(self, file_descr):
        """Mock closer if output is stdout"""
        pass

    @abc.abstractmethod
    def write_data(self, file_descr):
        """Expected function that writes into file_descr - object yielded by the open method."""
        pass


class OutputPreProcessing(object):
    """
    Abstract base class used to define how to preprocess the data depending on the category.

    Abstract methods to override:
    property category: string - specifies what category the child is managing (schema, mapping, ...)
    convert_to_dataframe: convert data into a dataframe - used for list outputs

    Public method that can be overridden:
    filter_data: preprocess (filter) output data for hierarchical outputs
    """
    __metaclass__ = abc.ABCMeta

    @property
    @abc.abstractmethod
    def category(self):
        """String - category to manage (schema, mapping, ...)"""
        pass

    def __new__(cls, category):
        return object.__new__(rec_find_right_subclass(category, attribute='category',
                                                      start_class=cls))

    @classmethod
    @abc.abstractmethod
    def convert_to_dataframe(cls, data, **kwargs):
        """Create a dataframe from data"""
        return

    @classmethod
    def filter_data(cls, data):
        """Basic method just return data - can be overridden to filter (return json)"""
        return data


class _DiffPreProcessing(OutputPreProcessing):
    """Preprocess 'diff' data from compare module"""
    category = 'diff'

    @classmethod
    def convert_to_dataframe(cls, data, **kwargs):
        """Transform data (list of dicts) into a dataframe."""
        table = []
        for d in data:
            if not d['hierarchy']:
                db = d['prev_schema'] or d['new_schema']
                coll = ''
                hierarchy = []
            else:
                hierarchy = d['hierarchy'].split('.')
                db = hierarchy.pop(0)
                if not hierarchy:
                    coll = d['prev_schema'] or d['new_schema']
                else:
                    coll = hierarchy.pop(0)
            table.append([db, coll, '.'.join(hierarchy), d['prev_schema'], d['new_schema']])

        header = ['Database', 'Collection', 'Hierarchy', 'Previous Schema', 'New Schema']
        return pd.DataFrame(table, columns=header)


class _SchemaPreProcessing(OutputPreProcessing):
    """Prepocess mongo schema"""
    category = 'schema'

    @classmethod
    def filter_data(cls, data):
        """ Recursively copy schema without count fields.

        :param data: schema or subpart of schema
        :return dict (subpart of schema without count fields) or original value
        """
        if isinstance(data, dict):
            schema_filtered = dict()
            for k, v in data.items():
                if k not in ['count', 'types_count', 'prop_in_object', 'array_types_count']:
                    schema_filtered[k] = cls.filter_data(v)
            return schema_filtered
        return data

    @classmethod
    def convert_to_dataframe(cls, data, columns_to_get=None, **kwargs):
        """
        Load schema (data) into dataframe, filtering on columns_to_get (column names list).
        """
        line_tuples = list()
        for database, database_schema in sorted(list(data.items())):
            for collection, collection_schema in sorted(list(database_schema.items())):
                collection_line_tuples = cls._object_schema_to_line_tuples(
                    collection_schema['object'], columns_to_get, field_prefix='')
                for line in collection_line_tuples:
                    line_tuples.append([database, collection] + list(line))

        header = tuple(['Database', 'Collection'] + columns_to_get)
        return pd.DataFrame(line_tuples, columns=header)

    @classmethod
    def _object_schema_to_line_tuples(cls, object_schema, columns_to_get, field_prefix):
        """ Get the list of tuples describing lines in object_schema

        - Sort fields by count
        - Add the tuples describing each field in object
        - Recursively add tuples for nested objects

        :param object_schema: dict
        :param columns_to_get: iterable
            columns to create for each field
        :param field_prefix: str, default ''
            allows to create full name.
            '.' is the separator for object subfields
            ':' is the separator for list of objects subfields
        :return line_tuples: list of tuples describing lines
        """
        line_tuples = []
        sorted_fields = sorted(list(object_schema.items()), key=lambda x: (-x[1]['count'], x[0]))

        for field, field_schema in sorted_fields:
            line_columns = cls._field_schema_to_columns(
                field, field_schema, field_prefix, columns_to_get)
            line_tuples.append(line_columns)

            if 'ARRAY' in field_schema['types_count'] \
                    and 'OBJECT' in field_schema['array_types_count']:
                line_tuples += cls._object_schema_to_line_tuples(
                    field_schema['object'], columns_to_get, field_prefix=field_prefix + field + ':')

            elif 'OBJECT' in field_schema['types_count']:
                # 'elif' rather than 'if' in case of both OBJECT and ARRAY(OBJECT)
                line_tuples += cls._object_schema_to_line_tuples(
                    field_schema['object'], columns_to_get, field_prefix=field_prefix + field + '.')

        return line_tuples

    @classmethod
    def _field_schema_to_columns(cls, field, field_schema, field_prefix, columns_to_get):
        """ Given fields information, returns a tuple representing columns_to_get.

        :param field:
        :param field_schema:
        :param field_prefix: str, default ''
        :param columns_to_get: iterable
            columns to create for each field
        :return field_columns: tuple
        """
        # 'f' for field
        column_functions = {
            'field_full_name': lambda f, f_schema, f_prefix: f_prefix + f,
            'field_compact_name': cls._field_compact_name,
            'field_name': lambda f, f_schema, f_prefix: f,
            'depth': cls._field_depth,
            'type': cls._field_type,
            'percentage': lambda f, f_schema, f_prefix: 100 * f_schema['prop_in_object'],
            'types_count': lambda f, f_schema, f_prefix: cls._format_types_count(
                f_schema['types_count'], f_schema.get('array_types_count', None)),
        }

        field_columns = list()
        for column in columns_to_get:
            column = column.lower()
            if column not in column_functions:
                column_str = field_schema.get(column, None)
            else:
                column_str = column_functions[column](field, field_schema, field_prefix)
            field_columns.append(column_str)

        return tuple(field_columns)

    @classmethod
    def _field_compact_name(cls, field, field_schema, field_prefix):
        """ Return a compact version of field name, without parent object names.

        >>> field_compact_name('baz', None, 'foo.bar:')
        " .  : baz"
        """
        separators = re.sub('[^.:]', '', field_prefix)
        separators = re.sub('\.', ' . ', separators)
        separators = re.sub(':', ' : ', separators)
        return separators + field

    @classmethod
    def _field_depth(cls, field, field_schema, field_prefix):
        """ Return the level of imbrication of a field."""
        separators = re.sub('[^.:]', '', field_prefix)
        return len(separators)

    @classmethod
    def _field_type(cls, field, field_schema, field_prefix):
        """ Return a string describing the type of a field."""
        f_type = field_schema['type']
        if f_type == 'ARRAY':
            f_type = 'ARRAY(' + field_schema['array_type'] + ')'
        return f_type

    @classmethod
    def _format_types_count(cls, types_count, array_types_count=None):
        """ Format types_count to a readable sting.

        >>> format_types_count({'integer': 10, 'boolean': 5, 'null': 3, })
        'integer : 10, boolean : 5, null : 3'

        >>> format_types_count({'ARRAY': 10, 'null': 3, }, {'float': 4})
        'ARRAY(float : 4) : 10, null : 3'

        :param types_count: dict
        :param array_types_count: dict, default None
        :return types_count_string : str
        """
        types_count = sorted(types_count.items(),
                             key=lambda x: x[1],
                             reverse=True)

        type_count_list = list()
        for type_name, count in types_count:
            if type_name == 'ARRAY':
                array_type_name = cls._format_types_count(array_types_count)
                type_count_list.append('ARRAY(' + array_type_name + ') : ' + str(count))
            else:
                type_count_list.append(str(type_name) + ' : ' + str(count))

        types_count_string = ', '.join(type_count_list)
        return types_count_string


class HierarchicalOutput(BaseOutput):
    """
    Abstract base class. Preprocessing for outputs that keep the json hierarchical structure.
    """

    def __init__(self, data, category='schema', without_counts=False, **kwargs):
        """
        :param data: json like structure - schema, mapping, ...
        :param without_counts: bool - default False, remove all count fields in output if True
        :param kwargs: unused - exists for a unified interface with other subclasses of BaseOutput
        """
        data_processor = OutputPreProcessing(category)
        if without_counts:
            self.data = data_processor.filter_data(data)
        else:
            self.data = data


class ListOutput(BaseOutput):
    """
    Abstract base class. Preprocessing for outputs with a table like format.
    """
    default_columns = ['Field_full_name', 'Depth', 'Field_name', 'Type']

    def __init__(self, data, category='schema', columns_to_get=None, **kwargs):
        """
        :param data: json like structure - schema, mapping, ...
        :param columns_to_get: string of column names to display in output separated by spaces
                                default will use default_columns class attribute
        :param kwargs: unused - exists for a unified interface with other subclasses of BaseOutput
        """
        data_processor = OutputPreProcessing(category)
        self.data_df = data_processor.convert_to_dataframe(
            data,
            columns_to_get=columns_to_get.split(" ") if columns_to_get else self.default_columns)


class JsonOutput(HierarchicalOutput):
    """
    Write data in json file.
    """
    output_format = 'json'

    def opener(self):
        """Use codecs module open function to support non ascii characters."""
        return partial(codecs.open, mode='w', encoding="utf-8")

    def write_data(self, file_descr):
        """Use json module dump function to write into file_descr (opened with opener)."""
        json.dump(self.data, file_descr, indent=4, ensure_ascii=False)


class YamlOutput(HierarchicalOutput):
    """
    Write data in yaml file.
    """
    output_format = 'yaml'

    def write_data(self, file_descr):
        """Use yaml module safe_dump function to write into file_descr."""
        yaml.safe_dump(self.data, file_descr, default_flow_style=False, encoding='utf-8')


class TsvOutput(ListOutput):
    """
<<<<<<< HEAD
    Write data from self.mongo_schema_df as a table in tsv file.
    """
    output_format = 'tsv'
=======
    Write data from self.data_df as a table in text file, one table per Collection.
    """
    output_format = 'txt'
    default_columns = ['Field_compact_name', 'Field_name', 'Count', 'Percentage', 'Types_count']

    def opener(self):
        """Use codecs module open function to support non ascii characters."""
        return partial(codecs.open, mode='w', encoding="utf-8")

    def write_data(self, file_descr):
        """
        Format data from self.data_df, write into file_descr (opened with opener).
        """
        pd.options.display.max_colwidth = 1000
        formatters = dict()
        for col in self.data_df.columns:
            # calculate columns length: max len of its elements
            col_len = self.data_df[col].map(
                lambda s: len(s) if isinstance(s, basestring) else len(str(s))).max()
            # prepare a method to apply on each element of the column so they have the same length
            formatters[col] = partial(
                lambda x, y: u'{{:<{}}}'.format(y + 3).format(u'{}'.format(x)), y=col_len)
        output_str = ''
        for db in self.data_df.Database.unique():
            output_str += '\n### Database: {}\n'.format(db)
            df_db = self.data_df.query('Database == @db').iloc[:, 1:]
            for col in df_db.Collection.unique():
                if col:
                    output_str += '--- Collection: {} \n'.format(col)
                df_col = df_db.query('Collection == @col').iloc[:, 1:]
                output_str += df_col.to_string(index=False, formatters=formatters, justify='left',
                                               float_format=lambda x: '%.2f' % x)
                output_str += '\n\n'

        file_descr.write(output_str)


class CsvOutput(ListOutput):
    """
    Write data from self.data_df as a table in csv file.
    """
    output_format = 'csv'
>>>>>>> d32b3db8

    def write_data(self, file_descr):
        """Use dataframe to_csv method to write into file_descr."""
        self.data_df.to_csv(file_descr, sep='\t', index=False, encoding="utf-8")


class HtmlOutput(ListOutput):
    """
    Write data from self.data_df as a table in html file, one table per collection.

    Uses resources/data_dict.tmpl template.
    """
    output_format = 'html'
    default_columns = ['Field_compact_name', 'Field_name', 'Full_name', 'Description', 'Count',
                       'Percentage', 'Types_count']

    def opener(self):
        """Use codecs module open function to support non ascii characters."""
        return partial(codecs.open, mode='w', encoding="utf-8")

    def write_data(self, file_descr):
        """
        Format data from self.data_df, write into file_descr (opened with opener).
        """
        tmpl_variables = OrderedDict()
        for db in self.data_df.Database.unique():
            tmpl_variables[db] = OrderedDict()
            df_db = self.data_df.query('Database == @db').iloc[:, 1:]
            for col in df_db.Collection.unique():
                df_col = df_db.query('Collection == @col').iloc[:, 1:]
                tmpl_variables[db][col] = df_col.values.tolist()

        tmpl_filename = os.path.join(os.path.dirname(os.path.dirname(__file__)),
                                     'resources', 'data_dict.tmpl')
        with open(tmpl_filename) as tmpl_fd:
            tmpl = jinja2.Template(tmpl_fd.read())

        file_descr.write(tmpl.render(col_titles=list(self.data_df)[2:],
                                     data=tmpl_variables))


class MdOutput(ListOutput):
    """
    Write data from self.data_df as a table in markdown file, one table per Collection.
    """
    output_format = 'md'
    default_columns = ['Field_compact_name', 'Field_name', 'Full_name', 'Description', 'Count',
                       'Percentage', 'Types_count']

    def opener(self):
        """Use codecs module open function to support non ascii characters."""
        return partial(codecs.open, mode='w', encoding="utf-8")

    def write_data(self, file_descr):
        """
        Format data from self.data_df, write into file_descr (opened with opener).
        """
        columns = list(self.data_df.columns)[2:]  # skip Database and Collection
        columns_length = []
        for col in columns:
            columns_length.append(max(self.data_df[col].map(
                lambda s: len(s) if isinstance(s, basestring) else len(str(s))).max(),
                                      len(col)) + 5)

        def format_column(col_name, value, repeat=False):
            """Closure - format columns based on existing data length."""
            col_length = columns_length[columns.index(col_name)]
            if repeat:
                return value * col_length
            return u'{{:<{}}}'.format(col_length).format(
                u'{}'.format(value if value is not None else str(value)))

        str_column_names = self._make_line([format_column(col, col) for col in columns])
        str_sep_header = self._make_line([format_column(col, '-', repeat=True) for col in columns])
        output_str = []
        for db in self.data_df.Database.unique():
            output_str.append('\n### Database: {}\n'.format(db))
            df_db = self.data_df.query('Database == @db').iloc[:, 1:]
            for col in df_db.Collection.unique():
                if col:
                    output_str.append('#### Collection: {} \n'.format(col))
                df_col = df_db.query('Collection == @col').iloc[:, 1:]
                output_str.append("\n".join([str_column_names, str_sep_header] +
                                            [self._make_line([format_column(columns[i], value)
                                                              for i, value in enumerate(line)])
                                             for line in df_col.values.tolist()]))
                output_str.append('\n\n')

        file_descr.write("".join(output_str))

    def _make_line(self, values):
        return u'|{}|'.format('|'.join(values))


class XlsxOutput(ListOutput):
    """
    Write data from self.data_df as a table in csv file.
    """
    output_format = 'xlsx'

    def opener(self):
        """
        Just return filename.

        Write_data will manage the opening based on whether the file already exists
        """
        return lambda x: x

    def write_data(self, file_descr):
        """
        Use dataframe to_excel to write into file_descr (filename) - open first if file exists.
        """
        if os.path.isfile(file_descr):
            print(file_descr, 'exists')
            # Solution to keep existing data
            book = load_workbook(file_descr)
            writer = pd.ExcelWriter(file_descr, engine='openpyxl')
            writer.book = book
            writer.sheets = dict((ws.title, ws) for ws in book.worksheets)
            self.data_df.to_excel(writer, sheet_name='Mongo_Schema', index=True,
                                  float_format='%.2f')
            writer.save()
        else:
            self.data_df.to_excel(file_descr, sheet_name='Mongo_Schema', index=True,
                                  float_format='%.2f')


def rec_find_right_subclass(attribute_value, attribute='output_format', start_class=BaseOutput):
    """Find which subclass of start_class should be used (has the right attribute value)"""
    for subclass in start_class.__subclasses__():
        if getattr(subclass, attribute) == attribute_value:
            return subclass
        rec_res = rec_find_right_subclass(attribute_value, start_class=subclass)
        if rec_res:
            return rec_res

    return None


def write_output_dict(output_dict, arg):
    """
    Write output dictionary to file or standard output, with specific format described in arg

    :param output_dict: dict (schema or mapping)
    :param arg: dict (from docopt)
           if output_dict is schema
               {'--format': str in 'json', 'yaml', 'tsv', 'html', 'md' or 'xlsx',
                '--output': str full path to file where formatted output will be saved saved
                            (default is std out),
                '--columns': list of columns to display in the output not used for json and yaml}
           if output_dict is mapping
               {'--format': str in 'json', 'yaml',
                '--output': same as for schema (path to file where output will be saved saved),
                '--columns': unused but key must exist,
                '--without-counts': bool to display counts in output}
           additional field not fully managed yet --category schema | diff
    """
    output_formats = arg['--format']
    output_filename = arg['--output']
    columns_to_get = arg.get('--columns', None)
    without_counts = arg.get('--without-counts', False)
    category = arg.get('--category', 'schema')

    wrong_formats = set(output_formats) - {'tsv', 'xlsx', 'json', 'yaml', 'html', 'md'}

    if wrong_formats:
        raise ValueError("Output format should be tsv, xlsx, html, md, json or yaml. "
                         "{} is/are not supported".format(wrong_formats))

    for output_format in output_formats:
        output_maker = rec_find_right_subclass(output_format)(output_dict,
                                                              columns_to_get=columns_to_get,
                                                              without_counts=without_counts,
                                                              category=category)
        with output_maker.open(output_filename) as file_descr:
            output_maker.write_data(file_descr)<|MERGE_RESOLUTION|>--- conflicted
+++ resolved
@@ -15,16 +15,11 @@
 
 It is inherited by two base classes, that represent two groups of outputs:
 HierarchicalOutput for nested formats (yaml and json)
-<<<<<<< HEAD
 ListOutput for table like formats (tsv, md, html - since this format displays a table, xlsx).
-They intend to setup prepare data as this is common to each group of output.
-=======
-ListOutput for table like formats (txt, csv, md, html - since this format displays a table, xlsx).
 They intend to preprocess data as this is common to each group of output.
 They use OutputPreProcessing class to deal with this preprocessing.
 This class is a factory that will allow to use the right preprocessing methods
 depending on the category treated (schema, mapping, ...).
->>>>>>> d32b3db8
 ListOutput defines a default_columns class attribute that can be overridden as well.
 
 Then those base classes are used (inherited from) to define each format:
@@ -59,13 +54,8 @@
 
     Abstract methods to override:
     property output_format (can be class attribute): string representing the format expected
-<<<<<<< HEAD
         ('json', 'yaml', 'tsv', 'html', 'md, 'xlsx', ... it should match file extension)
-    write_output_data: define how to write into the object given by the open method
-=======
-        ('json', 'yaml', 'txt', 'csv', 'html', 'md, 'xlsx', ... it should match file extension)
     write_data: define how to write into the object given by the open method
->>>>>>> d32b3db8
 
     Public methods that can be overridden to specialize the output:
     opener
@@ -411,54 +401,9 @@
 
 class TsvOutput(ListOutput):
     """
-<<<<<<< HEAD
-    Write data from self.mongo_schema_df as a table in tsv file.
+    Write data from self.data_df as a table in csv file.
     """
     output_format = 'tsv'
-=======
-    Write data from self.data_df as a table in text file, one table per Collection.
-    """
-    output_format = 'txt'
-    default_columns = ['Field_compact_name', 'Field_name', 'Count', 'Percentage', 'Types_count']
-
-    def opener(self):
-        """Use codecs module open function to support non ascii characters."""
-        return partial(codecs.open, mode='w', encoding="utf-8")
-
-    def write_data(self, file_descr):
-        """
-        Format data from self.data_df, write into file_descr (opened with opener).
-        """
-        pd.options.display.max_colwidth = 1000
-        formatters = dict()
-        for col in self.data_df.columns:
-            # calculate columns length: max len of its elements
-            col_len = self.data_df[col].map(
-                lambda s: len(s) if isinstance(s, basestring) else len(str(s))).max()
-            # prepare a method to apply on each element of the column so they have the same length
-            formatters[col] = partial(
-                lambda x, y: u'{{:<{}}}'.format(y + 3).format(u'{}'.format(x)), y=col_len)
-        output_str = ''
-        for db in self.data_df.Database.unique():
-            output_str += '\n### Database: {}\n'.format(db)
-            df_db = self.data_df.query('Database == @db').iloc[:, 1:]
-            for col in df_db.Collection.unique():
-                if col:
-                    output_str += '--- Collection: {} \n'.format(col)
-                df_col = df_db.query('Collection == @col').iloc[:, 1:]
-                output_str += df_col.to_string(index=False, formatters=formatters, justify='left',
-                                               float_format=lambda x: '%.2f' % x)
-                output_str += '\n\n'
-
-        file_descr.write(output_str)
-
-
-class CsvOutput(ListOutput):
-    """
-    Write data from self.data_df as a table in csv file.
-    """
-    output_format = 'csv'
->>>>>>> d32b3db8
 
     def write_data(self, file_descr):
         """Use dataframe to_csv method to write into file_descr."""
